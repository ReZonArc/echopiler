--- conflicted
+++ resolved
@@ -63,7 +63,6 @@
     sentryEnvironment?: string;
     compileOptions: Record<LanguageKey, string>;
     tools: Record<LanguageKey, Record<string, Tool>>;
-<<<<<<< HEAD
     slides?: any[];
     cookieDomainRe: string;
     motdUrl: string;
@@ -80,9 +79,7 @@
             key: string;
         };
     };
-=======
     supportsExecute: boolean;
     supportsLibraryCodeFilter: boolean;
     cvCompilerCountMax: number;
->>>>>>> 07f37abe
 };