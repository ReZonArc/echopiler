--- conflicted
+++ resolved
@@ -61,6 +61,7 @@
                 'import/no-unresolved': 'off',
                 'node/no-missing-imports': 'off',
                 'unused-imports/no-unused-imports': 'error',
+                '@typescript-eslint/await-thenable': 'error',
                 '@typescript-eslint/no-empty-function': 'off',
                 '@typescript-eslint/no-unused-vars': 'off',
                 '@typescript-eslint/no-var-requires': 'off', // Needed for now, can't move some
@@ -69,12 +70,6 @@
                 '@typescript-eslint/no-unnecessary-condition': 'error',
                 '@typescript-eslint/no-unnecessary-type-assertion': 'error',
                 '@typescript-eslint/prefer-includes': 'error',
-<<<<<<< HEAD
-                'import/no-unresolved': 'off',
-                'node/no-missing-imports': 'off',
-                "@typescript-eslint/await-thenable": "error"
-=======
->>>>>>> 653e9a68
             },
         },
     ],
