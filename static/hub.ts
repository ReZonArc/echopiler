--- conflicted
+++ resolved
@@ -51,10 +51,6 @@
 import {Conformance as ConformanceView} from './panes/conformance-view';
 import {GnatDebugTree as GnatDebugTreeView} from './panes/gnatdebugtree-view';
 import {RustMacroExp as RustMacroExpView} from './panes/rustmacroexp-view';
-<<<<<<< HEAD
-import * as Sentry from '@sentry/browser';
-=======
->>>>>>> 5c9811a5
 
 export class Hub {
     public readonly editorIds: IdentifierSet = new IdentifierSet();
