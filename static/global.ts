--- conflicted
+++ resolved
@@ -32,12 +32,9 @@
         httpRoot: string | null;
         staticRoot: string | null;
         compilerExplorerOptions: CompilerExplorerOptions;
-<<<<<<< HEAD
         frontendTesting: ICEFrontendTesting;
-=======
         ga: any;
         GoogleAnalyticsObject: any;
->>>>>>> 393fca8d
     }
 }
 
