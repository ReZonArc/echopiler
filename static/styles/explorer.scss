--- conflicted
+++ resolved
@@ -1,7 +1,5 @@
 @import '~@fortawesome/fontawesome-free/css/all.min.css';
 @import './markdown.scss';
-<<<<<<< HEAD
-=======
 
 // SCSS function to generate TomSelect dropdown arrow SVG with custom color
 // Based on the SVG from tom-select.bootstrap5.css line 575 in selector:
@@ -9,7 +7,6 @@
 @function dropdown-arrow-svg($color) {
     @return url("data:image/svg+xml,<svg xmlns='http://www.w3.org/2000/svg' viewBox='0 0 16 16'><path fill='none' stroke='#{$color}' stroke-linecap='round' stroke-linejoin='round' stroke-width='2' d='m2 5 6 6 6-6'/></svg>");
 }
->>>>>>> d2e61ba7
 
 /*
  * https://github.com/Microsoft/monaco-editor/issues/417
