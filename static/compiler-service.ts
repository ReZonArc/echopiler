// Copyright (c) 2022, Compiler Explorer Authors
// All rights reserved.
//
// Redistribution and use in source and binary forms, with or without
// modification, are permitted provided that the following conditions are met:
//
//     * Redistributions of source code must retain the above copyright notice,
//       this list of conditions and the following disclaimer.
//     * Redistributions in binary form must reproduce the above copyright
//       notice, this list of conditions and the following disclaimer in the
//       documentation and/or other materials provided with the distribution.
//
// THIS SOFTWARE IS PROVIDED BY THE COPYRIGHT HOLDERS AND CONTRIBUTORS "AS IS"
// AND ANY EXPRESS OR IMPLIED WARRANTIES, INCLUDING, BUT NOT LIMITED TO, THE
// IMPLIED WARRANTIES OF MERCHANTABILITY AND FITNESS FOR A PARTICULAR PURPOSE
// ARE DISCLAIMED. IN NO EVENT SHALL THE COPYRIGHT HOLDER OR CONTRIBUTORS BE
// LIABLE FOR ANY DIRECT, INDIRECT, INCIDENTAL, SPECIAL, EXEMPLARY, OR
// CONSEQUENTIAL DAMAGES (INCLUDING, BUT NOT LIMITED TO, PROCUREMENT OF
// SUBSTITUTE GOODS OR SERVICES; LOSS OF USE, DATA, OR PROFITS; OR BUSINESS
// INTERRUPTION) HOWEVER CAUSED AND ON ANY THEORY OF LIABILITY, WHETHER IN
// CONTRACT, STRICT LIABILITY, OR TORT (INCLUDING NEGLIGENCE OR OTHERWISE)
// ARISING IN ANY WAY OUT OF THE USE OF THIS SOFTWARE, EVEN IF ADVISED OF THE
// POSSIBILITY OF SUCH DAMAGE.

import $ from 'jquery';
import * as Sentry from '@sentry/browser';
import _ from 'underscore';
import {LRUCache} from 'lru-cache';
import {EventEmitter} from 'golden-layout';

import {options} from './options.js';

import {ResultLine} from '../types/resultline/resultline.interfaces.js';

import jqXHR = JQuery.jqXHR;
import ErrorTextStatus = JQuery.Ajax.ErrorTextStatus;
import {CompilerInfo} from '../types/compiler.interfaces.js';
import {CompilationResult, FiledataPair} from '../types/compilation/compilation.interfaces.js';
import {CompilationStatus} from './compiler-service.interfaces.js';
import {IncludeDownloads, SourceAndFiles} from './download-service.js';

const ASCII_COLORS_RE = new RegExp(/\x1B\[[\d;]*m(.\[K)?/g);

export class CompilerService {
    private readonly base = window.httpRoot;
    private allowStoreCodeDebug: boolean;
<<<<<<< HEAD
    private cache: LRU<string, CompilationResult>;
=======
    cache: LRUCache<string, CompilationResult>;
>>>>>>> 71ae48c8
    private readonly compilersByLang: Record<string, Record<string, CompilerInfo>>;

    constructor(eventHub: EventEmitter) {
        this.allowStoreCodeDebug = true;
        this.cache = new LRUCache({
            maxSize: 200 * 1024,
            sizeCalculation: n => JSON.stringify(n).length,
        });

        this.compilersByLang = {};

        for (const compiler of options.compilers) {
            if (!(compiler.lang in this.compilersByLang)) this.compilersByLang[compiler.lang] = {};
            this.compilersByLang[compiler.lang][compiler.id] = compiler;
        }

        eventHub.on('settingsChange', newSettings => (this.allowStoreCodeDebug = newSettings.allowStoreCodeDebug));
    }

    private getDefaultCompilerForLang(langId: string) {
        return options.defaultCompiler[langId];
    }

    public processFromLangAndCompiler(
        langId: string | null,
        compilerId: string,
    ): {langId: string | null; compiler: CompilerInfo | null} | null {
        try {
            if (langId) {
                if (!compilerId) {
                    compilerId = this.getDefaultCompilerForLang(langId);
                }

                const foundCompiler = this.findCompiler(langId, compilerId);
                if (!foundCompiler) {
                    const compilers = Object.values(this.getCompilersForLang(langId) ?? {});
                    if (compilers.length > 0) {
                        return {
                            compiler: compilers[0],
                            langId: langId,
                        };
                    } else {
                        return {
                            // There were no compilers, so return null, the selection will show up empty
                            compiler: null,
                            langId: langId,
                        };
                    }
                } else {
                    return {
                        compiler: foundCompiler,
                        langId: langId,
                    };
                }
            } else if (compilerId) {
                const matchingCompilers = Object.values(options.languages).map(lang => {
                    const compiler = this.findCompiler(lang.id, compilerId);
                    if (compiler) {
                        return {
                            langId: lang.id,
                            compiler: compiler,
                        };
                    }
                    return null;
                });
                // Ensure that if no compiler is present, we return null instead of undefined
                return matchingCompilers.find(compiler => compiler !== null) ?? null;
            } else {
                const languages = Object.values(options.languages);
                if (languages.length > 0) {
                    const firstLang = languages[0];
                    return this.processFromLangAndCompiler(firstLang.id, compilerId);
                } else {
                    // TODO: What now? No languages loaded
                    return null;
                }
            }
        } catch (e) {
            Sentry.captureException(e);
        }
        // TODO: What now? Found no compilers!
        return {
            langId: langId,
            compiler: null,
        };
    }

    public getGroupsInUse(langId: string): {value: string; label: string}[] {
        return _.chain(this.getCompilersForLang(langId))
            .map((compiler: CompilerInfo) => compiler)
            .uniq(false, compiler => compiler.group)
            .map(compiler => {
                return {value: compiler.group, label: compiler.groupName || compiler.group};
            })
            .sort((a, b) => {
                return a.label.localeCompare(b.label, undefined /* Ignore language */, {sensitivity: 'base'}) === 0;
            })
            .value();
    }

    getCompilersForLang(langId: string): Record<string, CompilerInfo> | undefined {
        return langId in this.compilersByLang ? this.compilersByLang[langId] : undefined;
    }

    private findCompilerInList(compilers: Record<string, CompilerInfo>, compilerId: string) {
        if (compilerId in compilers) {
            return compilers[compilerId];
        }
        for (const id in compilers) {
            if (compilers[id].alias.includes(compilerId)) {
                return compilers[id];
            }
        }
        return null;
    }

    findCompiler(langId: string, compilerId: string): CompilerInfo | null {
        if (!compilerId) return null;
        const compilers = this.getCompilersForLang(langId) ?? {};
        return this.findCompilerInList(compilers, compilerId);
    }

    private static handleRequestError(
        request: any,
        reject: (reason?: any) => void,
        xhr: jqXHR,
        textStatus: ErrorTextStatus,
        errorThrown: string,
    ) {
        let error = errorThrown;
        if (!error) {
            switch (textStatus) {
                case 'timeout':
                    error = 'Request timed out';
                    break;
                case 'abort':
                    error = 'Request was aborted';
                    break;
                case 'error':
                    switch (xhr.status) {
                        case 500:
                            error = 'Request failed: internal server error';
                            break;
                        case 504:
                            error = 'Request failed: gateway timeout';
                            break;
                        default:
                            error = 'Request failed: HTTP error code ' + xhr.status;
                            break;
                    }
                    break;
                default:
                    error = 'Error sending request';
                    break;
            }
        }
        reject({
            request: request,
            error: error,
        });
    }

    private getBaseUrl() {
        return window.location.origin + this.base;
    }

    public async submit(request: Record<string, any>) {
        request.allowStoreCodeDebug = this.allowStoreCodeDebug;
        const jsonRequest = JSON.stringify(request);
        if (options.doCache && !request.bypassCache) {
            const cachedResult = this.cache.get(jsonRequest);
            if (cachedResult) {
                return {
                    request: request,
                    result: cachedResult,
                    localCacheHit: true,
                };
            }
        }
        return new Promise((resolve, reject) => {
            const compilerId = encodeURIComponent(request.compiler);
            $.ajax({
                type: 'POST',
                url: `${this.getBaseUrl()}api/compiler/${compilerId}/compile`,
                dataType: 'json',
                contentType: 'application/json',
                data: jsonRequest,
                success: result => {
                    if (result && result.okToCache && options.doCache) {
                        this.cache.set(jsonRequest, result);
                    }
                    resolve({
                        request: request,
                        result: result,
                        localCacheHit: false,
                    });
                },
                error: (jqXHR, textStatus, errorThrown) => {
                    CompilerService.handleRequestError(request, reject, jqXHR, textStatus, errorThrown);
                },
            });
        });
    }

    public submitCMake(request: Record<string, any>) {
        request.allowStoreCodeDebug = this.allowStoreCodeDebug;
        const jsonRequest = JSON.stringify(request);
        if (options.doCache && !request.bypassCache) {
            const cachedResult = this.cache.get(jsonRequest);
            if (cachedResult) {
                return Promise.resolve({
                    request: request,
                    result: cachedResult,
                    localCacheHit: true,
                });
            }
        }
        return new Promise((resolve, reject) => {
            const compilerId = encodeURIComponent(request.compiler);
            $.ajax({
                type: 'POST',
                url: `${this.getBaseUrl()}api/compiler/${compilerId}/cmake`,
                dataType: 'json',
                contentType: 'application/json',
                data: jsonRequest,
                success: result => {
                    if (result && result.okToCache && options.doCache) {
                        this.cache.set(jsonRequest, result);
                    }
                    resolve({
                        request: request,
                        result: result,
                        localCacheHit: false,
                    });
                },
                error: (jqXHR, textStatus, errorThrown) => {
                    CompilerService.handleRequestError(request, reject, jqXHR, textStatus, errorThrown);
                },
            });
        });
    }

    public requestPopularArguments(compilerId: string, usedOptions: string) {
        return new Promise((resolve, reject) => {
            $.ajax({
                type: 'POST',
                url: `${this.getBaseUrl()}api/popularArguments/${compilerId}`,
                dataType: 'json',
                data: JSON.stringify({
                    usedOptions: usedOptions,
                    presplit: false,
                }),
                success: result => {
                    resolve({
                        request: compilerId,
                        result: result,
                        localCacheHit: false,
                    });
                },
                error: (jqXHR, textStatus, errorThrown) => {
                    CompilerService.handleRequestError(compilerId, reject, jqXHR, textStatus, errorThrown);
                },
            });
        });
    }

    private getFilenameFromUrl(url: string): string {
        const jsurl = new URL(url);
        const urlpath = jsurl.pathname;
        return urlpath.substring(urlpath.lastIndexOf('/') + 1);
    }

    public async expandToFiles(source: string): Promise<SourceAndFiles> {
        const includes = new IncludeDownloads();

        const includeFind = /^\s*#\s*include\s*["<](https?:\/\/[^">]+)[">]/;
        const lines = source.split('\n');
        for (const idx in lines) {
            const line = lines[idx];
            const match = line.match(includeFind);
            if (match) {
                const download = includes.include(match[1]);
                lines[idx] = `#include "${download.filename}"`;
            }
        }

        const files: FiledataPair[] = await includes.allDownloadsAsFileDataPairs();

        return {
            source: lines.join('\n'),
            files: files,
        };
    }

    public static getSelectizerOrder() {
        return [{field: '$order'}, {field: '$score'}, {field: 'name'}];
    }

    public static doesCompilationResultHaveWarnings(result: CompilationResult) {
        // TODO: Types probably need to be updated here
        // eslint-disable-next-line @typescript-eslint/no-unnecessary-condition
        const stdout = result.stdout ?? [];
        // eslint-disable-next-line @typescript-eslint/no-unnecessary-condition
        const stderr = result.stderr ?? [];
        // TODO: Pass what compiler did this and check if it it's actually skippable
        // Right now we're ignoring outputs that match the input filename
        // Compiler & Executor are capable of giving us the info, but conformance view is not
        if (stdout.length === 1 && stderr.length === 0 && result.inputFilename) {
            // This code is a special case for MSVC which writes the filename to stdout
            // MSVC will use back-slashes, Wine will use forward slashes
            // We could also move this calculation to the server at some point
            const lastSlashPos = _.findLastIndex(result.inputFilename, ch => ch === '\\' || ch === '/');
            return result.inputFilename.substring(lastSlashPos + 1) !== stdout[0].text;
        }
        return stdout.length > 0 || stderr.length > 0;
    }

    public static calculateStatusIcon(result: CompilationResult) {
        let code = 1;
        if (result.code !== 0) {
            code = 3;
        } else if (this.doesCompilationResultHaveWarnings(result)) {
            code = 2;
        }
        return {code: code, compilerOut: result.code};
    }

    private static getAriaLabel(status: CompilationStatus) {
        // Compiling...
        if (status.code === 4) return 'Compiling';
        if (status.compilerOut === 0) {
            // StdErr.length > 0
            if (status.code === 3) return 'Compilation succeeded with errors';
            // StdOut.length > 0
            if (status.code === 2) return 'Compilation succeeded with warnings';
            return 'Compilation succeeded';
        } else {
            // StdErr.length > 0
            if (status.code === 3) return 'Compilation failed with errors';
            // StdOut.length > 0
            if (status.code === 2) return 'Compilation failed with warnings';
            return 'Compilation failed';
        }
    }

    private static getColor(status: CompilationStatus) {
        // Compiling...
        if (status.code === 4) return '#888888';
        if (status.compilerOut === 0) {
            // StdErr.length > 0
            if (status.code === 3) return '#FF6645';
            // StdOut.length > 0
            if (status.code === 2) return '#FF6500';
            return '#12BB12';
        } else {
            // StdErr.length > 0
            if (status.code === 3) return '#FF1212';
            // StdOut.length > 0
            if (status.code === 2) return '#BB8700';
            return '#FF6645';
        }
    }

    public static handleCompilationStatus(
        statusLabel: JQuery | null,
        statusIcon: JQuery | null,
        status: CompilationStatus,
    ) {
        if (statusLabel != null) {
            statusLabel.toggleClass('error', status.code === 3).toggleClass('warning', status.code === 2);
        }

        if (statusIcon != null) {
            statusIcon
                .removeClass()
                .addClass('status-icon fas')
                .css('color', this.getColor(status))
                .toggle(status.code !== 0)
                .attr('aria-label', this.getAriaLabel(status))
                .toggleClass('fa-spinner fa-spin', status.code === 4)
                .toggleClass('fa-times-circle', status.code === 3)
                .toggleClass('fa-check-circle', status.code === 1 || status.code === 2);
        }
    }

    public static handleOutputButtonTitle(element: JQuery, result: CompilationResult) {
        // eslint-disable-next-line @typescript-eslint/no-unnecessary-condition
        const stdout = result.stdout ?? [];
        // eslint-disable-next-line @typescript-eslint/no-unnecessary-condition
        const stderr = result.stderr ?? [];

        function filterAsciiColors(line: ResultLine) {
            return line.text.replace(ASCII_COLORS_RE, '');
        }

        const output = stdout.map(filterAsciiColors).concat(stderr.map(filterAsciiColors)).join('\n');

        element.prop('title', output);
    }
}<|MERGE_RESOLUTION|>--- conflicted
+++ resolved
@@ -44,11 +44,7 @@
 export class CompilerService {
     private readonly base = window.httpRoot;
     private allowStoreCodeDebug: boolean;
-<<<<<<< HEAD
-    private cache: LRU<string, CompilationResult>;
-=======
-    cache: LRUCache<string, CompilationResult>;
->>>>>>> 71ae48c8
+    private cache: LRUCache<string, CompilationResult>;
     private readonly compilersByLang: Record<string, Record<string, CompilerInfo>>;
 
     constructor(eventHub: EventEmitter) {
