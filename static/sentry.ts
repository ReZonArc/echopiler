// Copyright (c) 2023, Compiler Explorer Authors
// All rights reserved.
//
// Redistribution and use in source and binary forms, with or without
// modification, are permitted provided that the following conditions are met:
//
//     * Redistributions of source code must retain the above copyright notice,
//       this list of conditions and the following disclaimer.
//     * Redistributions in binary form must reproduce the above copyright
//       notice, this list of conditions and the following disclaimer in the
//       documentation and/or other materials provided with the distribution.
//
// THIS SOFTWARE IS PROVIDED BY THE COPYRIGHT HOLDERS AND CONTRIBUTORS "AS IS"
// AND ANY EXPRESS OR IMPLIED WARRANTIES, INCLUDING, BUT NOT LIMITED TO, THE
// IMPLIED WARRANTIES OF MERCHANTABILITY AND FITNESS FOR A PARTICULAR PURPOSE
// ARE DISCLAIMED. IN NO EVENT SHALL THE COPYRIGHT HOLDER OR CONTRIBUTORS BE
// LIABLE FOR ANY DIRECT, INDIRECT, INCIDENTAL, SPECIAL, EXEMPLARY, OR
// CONSEQUENTIAL DAMAGES (INCLUDING, BUT NOT LIMITED TO, PROCUREMENT OF
// SUBSTITUTE GOODS OR SERVICES; LOSS OF USE, DATA, OR PROFITS; OR BUSINESS
// INTERRUPTION) HOWEVER CAUSED AND ON ANY THEORY OF LIABILITY, WHETHER IN
// CONTRACT, STRICT LIABILITY, OR TORT (INCLUDING NEGLIGENCE OR OTHERWISE)
// ARISING IN ANY WAY OUT OF THE USE OF THIS SOFTWARE, EVEN IF ADVISED OF THE
// POSSIBILITY OF SUCH DAMAGE.

import {parse} from '../shared/stacktrace.js';

import {options} from './options.js';

import * as Sentry from '@sentry/browser';

import GoldenLayout from 'golden-layout';
import {SiteSettings} from './settings.js';
import {serialiseState} from './url.js';

let layout: GoldenLayout;
let allowSendCode: boolean;

export function setSentryLayout(l: GoldenLayout) {
    layout = l;
    layout.eventHub.on('settingsChange', (newSettings: SiteSettings) => {
        allowSendCode = newSettings.allowStoreCodeDebug;
    });

    Sentry.addEventProcessor(event => {
        if (!allowSendCode) {
            return event;
        }
        try {
            const config = layout.toConfig();
            if (event.extra === undefined) {
                event.extra = {};
            }
            event.extra['full_url'] = window.location.origin + window.httpRoot + '#' + serialiseState(config);
        } catch (e) {
            console.log('Error adding full_url to Sentry event', e);
        }
        return event;
    });
}

export function SetupSentry() {
    if (options.statusTrackingEnabled && options.sentryDsn) {
        Sentry.init({
            dsn: options.sentryDsn,
            release: options.release,
            environment: options.sentryEnvironment,
            ignoreErrors: [
                /this.error\(new CancellationError\(\)/,
                /new StandardMouseEvent\(monaco-editor/,
                /Object Not Found Matching Id:2/,
                /Illegal value for lineNumber/,
                'SlowRequest',
            ],
            beforeSend(event, hint) {
<<<<<<< HEAD
                // Filter Monaco Editor clipboard cancellation errors
                if (event.exception?.values?.[0]?.stacktrace?.frames) {
                    const frames = event.exception.values[0].stacktrace.frames;
                    const hasClipboardFrame = frames.some(frame =>
                        frame.filename?.includes('monaco-editor/esm/vs/platform/clipboard/browser/clipboardService.js'),
                    );
                    const isCancellationError = event.exception.values[0].value === 'Canceled: Canceled';

                    if (hasClipboardFrame && isCancellationError) {
=======
                // Filter Monaco Editor hit testing errors
                // See: https://github.com/microsoft/monaco-editor/issues/4527
                if (event.exception?.values?.[0]?.stacktrace?.frames) {
                    const topFrame = event.exception.values[0].stacktrace.frames[0];
                    if (topFrame?.function === '_doHitTestWithCaretPositionFromPoint') {
>>>>>>> 5a69f993
                        return null; // Don't send to Sentry
                    }
                }
                return event;
            },
        });
        window.addEventListener('unhandledrejection', event => {
            SentryCapture(event.reason, 'Unhandled Promise Rejection');
        });
    }
}

export function SentryCapture(value: unknown, context?: string) {
    if (value instanceof Error) {
        if (context) {
            value.message += `\nSentryCapture Context: ${context}`;
        }
        Sentry.captureException(value);
    } else {
        const e = new Error();
        const trace = parse(e);
        Sentry.captureMessage(
            'Non-Error capture:\n' +
                (context ? `Context: ${context}\n` : '') +
                `Data:\n${JSON.stringify(value)}\n` +
                'Trace:\n' +
                trace
                    .map(frame => `${frame.functionName} ${frame.fileName}:${frame.lineNumber}:${frame.columnNumber}`)
                    .join('\n'),
        );
    }
}<|MERGE_RESOLUTION|>--- conflicted
+++ resolved
@@ -72,23 +72,24 @@
                 'SlowRequest',
             ],
             beforeSend(event, hint) {
-<<<<<<< HEAD
-                // Filter Monaco Editor clipboard cancellation errors
+                // Filter Monaco Editor errors
                 if (event.exception?.values?.[0]?.stacktrace?.frames) {
                     const frames = event.exception.values[0].stacktrace.frames;
+                    const topFrame = frames[0];
+
+                    // Filter hit testing errors
+                    // See: https://github.com/microsoft/monaco-editor/issues/4527
+                    if (topFrame?.function === '_doHitTestWithCaretPositionFromPoint') {
+                        return null; // Don't send to Sentry
+                    }
+
+                    // Filter clipboard cancellation errors
                     const hasClipboardFrame = frames.some(frame =>
                         frame.filename?.includes('monaco-editor/esm/vs/platform/clipboard/browser/clipboardService.js'),
                     );
                     const isCancellationError = event.exception.values[0].value === 'Canceled: Canceled';
 
                     if (hasClipboardFrame && isCancellationError) {
-=======
-                // Filter Monaco Editor hit testing errors
-                // See: https://github.com/microsoft/monaco-editor/issues/4527
-                if (event.exception?.values?.[0]?.stacktrace?.frames) {
-                    const topFrame = event.exception.values[0].stacktrace.frames[0];
-                    if (topFrame?.function === '_doHitTestWithCaretPositionFromPoint') {
->>>>>>> 5a69f993
                         return null; // Don't send to Sentry
                     }
                 }
