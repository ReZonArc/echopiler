// Copyright (c) 2021, Compiler Explorer Authors
// All rights reserved.
//
// Redistribution and use in source and binary forms, with or without
// modification, are permitted provided that the following conditions are met:
//
//     * Redistributions of source code must retain the above copyright notice,
//       this list of conditions and the following disclaimer.
//     * Redistributions in binary form must reproduce the above copyright
//       notice, this list of conditions and the following disclaimer in the
//       documentation and/or other materials provided with the distribution.
//
// THIS SOFTWARE IS PROVIDED BY THE COPYRIGHT HOLDERS AND CONTRIBUTORS "AS IS"
// AND ANY EXPRESS OR IMPLIED WARRANTIES, INCLUDING, BUT NOT LIMITED TO, THE
// IMPLIED WARRANTIES OF MERCHANTABILITY AND FITNESS FOR A PARTICULAR PURPOSE
// ARE DISCLAIMED. IN NO EVENT SHALL THE COPYRIGHT HOLDER OR CONTRIBUTORS BE
// LIABLE FOR ANY DIRECT, INDIRECT, INCIDENTAL, SPECIAL, EXEMPLARY, OR
// CONSEQUENTIAL DAMAGES (INCLUDING, BUT NOT LIMITED TO, PROCUREMENT OF
// SUBSTITUTE GOODS OR SERVICES; LOSS OF USE, DATA, OR PROFITS; OR BUSINESS
// INTERRUPTION) HOWEVER CAUSED AND ON ANY THEORY OF LIABILITY, WHETHER IN
// CONTRACT, STRICT LIABILITY, OR TORT (INCLUDING NEGLIGENCE OR OTHERWISE)
// ARISING IN ANY WAY OUT OF THE USE OF THIS SOFTWARE, EVEN IF ADVISED OF THE
// POSSIBILITY OF SUCH DAMAGE.

import fs from 'fs-extra';
import path from 'path';
import _ from 'underscore';

import * as exec from '../exec';
import * as utils from '../utils';

import {
    BasicExecutionResult,
    ExecutableExecutionOptions,
    UnprocessedExecResult,
} from '../../types/execution/execution.interfaces';
import {CompilationResult, ExecutionOptions} from '../../types/compilation/compilation.interfaces';
import {BaseCompiler} from '../base-compiler';
import {DotNetAsmParser} from '../parsers/asm-parser-dotnet';
import {ParseFiltersAndOutputOptions} from '../../types/features/filters.interfaces';

class DotNetCompiler extends BaseCompiler {
    private targetFramework: string;
    private buildConfig: string;
    private clrBuildDir: string;
    private langVersion: string;

    constructor(compilerInfo, env) {
        super(compilerInfo, env);

        this.targetFramework = this.compilerProps<string>(`compiler.${this.compiler.id}.targetFramework`);
        this.buildConfig = this.compilerProps<string>(`compiler.${this.compiler.id}.buildConfig`);
        this.clrBuildDir = this.compilerProps<string>(`compiler.${this.compiler.id}.clrDir`);
        this.langVersion = this.compilerProps<string>(`compiler.${this.compiler.id}.langVersion`);
        this.asm = new DotNetAsmParser();
    }

    get compilerOptions() {
        return ['build', '-c', this.buildConfig, '-v', 'q', '--nologo', '--no-restore', '/clp:NoSummary'];
    }

    get configurableOptions() {
        return [
            '--targetos',
            '--targetarch',
            '--instruction-set',
            '--singlemethodtypename',
            '--singlemethodname',
            '--singlemethodindex',
            '--singlemethodgenericarg',
            '--codegenopt',
            '--codegen-options',
        ];
    }

    get configurableSwitches() {
        return [
            '-O',
            '--optimize',
            '--Od',
            '--optimize-disabled',
            '--Os',
            '--optimize-space',
            '--Ot',
            '--optimize-time',
        ];
    }

    async writeProjectfile(programDir: string, compileToBinary: boolean, sourceFile: string) {
        const projectFileContent = `<Project Sdk="Microsoft.NET.Sdk">
            <PropertyGroup>
                <TargetFramework>${this.targetFramework}</TargetFramework>
                <AllowUnsafeBlocks>true</AllowUnsafeBlocks>
                <AssemblyName>CompilerExplorer</AssemblyName>
                <LangVersion>${this.langVersion}</LangVersion>
                <EnableDefaultCompileItems>false</EnableDefaultCompileItems>
                <Nullable>enable</Nullable>
                <OutputType>${compileToBinary ? 'Exe' : 'Library'}</OutputType>
            </PropertyGroup>
            <ItemGroup>
                <Compile Include="${sourceFile}" />
            </ItemGroup>
        </Project>
        `;

        const projectFilePath = path.join(programDir, `CompilerExplorer${this.lang.extensions[0]}proj`);
        await fs.writeFile(projectFilePath, projectFileContent);
    }

    override async buildExecutable(compiler, options, inputFilename, execOptions) {
        const dirPath = path.dirname(inputFilename);
        const inputFilenameSafe = this.filename(inputFilename);
        const sourceFile = path.basename(inputFilenameSafe);
        await this.writeProjectfile(dirPath, true, sourceFile);

        return super.buildExecutable(compiler, options, inputFilename, execOptions);
    }

    override async doCompilation(inputFilename, dirPath, key, options, filters, backendOptions, libraries, tools) {
        const inputFilenameSafe = this.filename(inputFilename);
        const sourceFile = path.basename(inputFilenameSafe);
        await this.writeProjectfile(dirPath, filters.binary, sourceFile);

        return super.doCompilation(inputFilename, dirPath, key, options, filters, backendOptions, libraries, tools);
    }

    override async runCompiler(
        compiler: string,
        options: string[],
        inputFilename: string,
        execOptions: ExecutionOptions,
    ): Promise<CompilationResult> {
        if (!execOptions) {
            execOptions = this.getDefaultExecOptions();
        }

        const programDir = path.dirname(inputFilename);

        const crossgen2Path = path.join(this.clrBuildDir, 'crossgen2', 'crossgen2.dll');
        const nugetConfigPath = path.join(programDir, 'nuget.config');

        const programOutputPath = path.join(programDir, 'bin', this.buildConfig, this.targetFramework);
        const programDllPath = path.join(programOutputPath, 'CompilerExplorer.dll');

        const sdkBaseDir = path.join(path.dirname(compiler), 'sdk');
        const sdkVersions = await fs.readdir(sdkBaseDir);
        const nugetConfigFileContent = `<?xml version="1.0" encoding="utf-8"?>
        <configuration>
            <packageSources>
                <clear />
                <packageSource key="fsharp" value="${path.join(
                    sdkBaseDir,
                    sdkVersions[0],
                    '/FSharp/library-packs/',
                )}" />
            </packageSources>
        </configuration>
        `;

        // See https://github.com/dotnet/runtime/issues/50391 - the .NET runtime tries to make a 2TB memfile if we have
        // this feature enabled (which is on by default on .NET 7) This blows out our nsjail sandbox limit, so for now
        // we disable it.
        execOptions.env.DOTNET_EnableWriteXorExecute = '0';
        // Disable any phone-home.
        execOptions.env.DOTNET_CLI_TELEMETRY_OPTOUT = 'true';
        // Some versions of .NET complain if they can't work out what the user's directory is. We force it to the output
        // directory here.
        execOptions.env.DOTNET_CLI_HOME = programDir;
        // Place nuget packages in the output directory.
        execOptions.env.NUGET_PACKAGES = path.join(programDir, '.nuget');
        // Try to be less chatty
        execOptions.env.DOTNET_SKIP_FIRST_TIME_EXPERIENCE = 'true';
        execOptions.env.DOTNET_NOLOGO = 'true';

        execOptions.customCwd = programDir;
        await fs.writeFile(nugetConfigPath, nugetConfigFileContent);

        const crossgen2Options: string[] = [];
        const configurableOptions = this.configurableOptions;

        for (const configurableOption of configurableOptions) {
            const optionIndex = options.indexOf(configurableOption);
            if (optionIndex === -1 || optionIndex === options.length - 1) {
                continue;
            }
            crossgen2Options.push(options[optionIndex], options[optionIndex + 1]);
        }

        const configurableSwitches = this.configurableSwitches;
        for (const configurableSwitch of configurableSwitches) {
            const switchIndex = options.indexOf(configurableSwitch);
            if (switchIndex === -1) {
                continue;
            }
            crossgen2Options.push(options[switchIndex]);
        }

        const restoreOptions = ['restore', '--configfile', nugetConfigPath, '-v', 'q', '--nologo', '/clp:NoSummary'];
        const restoreResult = await this.exec(compiler, restoreOptions, execOptions);
        if (restoreResult.code !== 0) {
            return this.transformToCompilationResult(restoreResult, inputFilename);
        }

        const compilerResult = await super.runCompiler(compiler, this.compilerOptions, inputFilename, execOptions);

        if (compilerResult.code !== 0) {
            return compilerResult;
        }

        const crossgen2Result = await this.runCrossgen2(
            compiler,
            execOptions,
            crossgen2Path,
            this.clrBuildDir,
            programDllPath,
            crossgen2Options,
            this.getOutputFilename(programDir, this.outputFilebase),
        );

        if (crossgen2Result.code !== 0) {
            return crossgen2Result;
        }

        return compilerResult;
    }

<<<<<<< HEAD
    override optionsForFilter(filters: ParseFilters) {
=======
    override optionsForFilter(filters: ParseFiltersAndOutputOptions) {
        if (filters.binary) {
            this.compileToBinary = true;
        }

>>>>>>> 2fa2bbb1
        return this.compilerOptions;
    }

    override async execBinary(
        executable: string,
        maxSize: number | undefined,
        executeParameters: ExecutableExecutionOptions,
        homeDir: string | undefined,
    ): Promise<BasicExecutionResult> {
        const programDir = path.dirname(executable);
        const programOutputPath = path.join(programDir, 'bin', this.buildConfig, this.targetFramework);
        const programDllPath = path.join(programOutputPath, 'CompilerExplorer.dll');
        const execOptions = this.getDefaultExecOptions();
        execOptions.maxOutput = maxSize;
        execOptions.timeoutMs = this.env.ceProps('binaryExecTimeoutMs', 2000);
        execOptions.ldPath = _.union(this.compiler.ldPath, executeParameters.ldPath);
        execOptions.customCwd = homeDir;
        execOptions.appHome = homeDir;
        execOptions.env = executeParameters.env;
        execOptions.env.DOTNET_EnableWriteXorExecute = '0';
        execOptions.env.DOTNET_CLI_HOME = programDir;
        execOptions.env.CORE_ROOT = this.clrBuildDir;
        execOptions.input = executeParameters.stdin;
        const execArgs = ['-p', 'System.Runtime.TieredCompilation=false', programDllPath, ...executeParameters.args];
        const corerun = path.join(this.clrBuildDir, 'corerun');
        try {
            const execResult: UnprocessedExecResult = await exec.sandbox(corerun, execArgs, execOptions);
            return this.processExecutionResult(execResult);
        } catch (err: UnprocessedExecResult | any) {
            if (err.code && err.stderr) {
                return this.processExecutionResult(err);
            } else {
                return {
                    ...this.getEmptyExecutionResult(),
                    stdout: err.stdout ? utils.parseOutput(err.stdout) : [],
                    stderr: err.stderr ? utils.parseOutput(err.stderr) : [],
                    code: err.code !== undefined ? err.code : -1,
                };
            }
        }
    }

    async runCrossgen2(compiler, execOptions, crossgen2Path, bclPath, dllPath, options, outputPath) {
        const crossgen2Options = [
            crossgen2Path,
            '-r',
            path.join(bclPath, '/'),
            dllPath,
            '-o',
            'CompilerExplorer.r2r.dll',
            '--codegenopt',
            'NgenDisasm=*',
            '--codegenopt',
            'JitDisasm=*',
            '--codegenopt',
            'JitDiffableDasm=1',
            '--parallelism',
            '1',
            '--inputbubble',
            '--compilebubblegenerics',
        ].concat(options);

        const compilerExecResult = await this.exec(compiler, crossgen2Options, execOptions);
        const result = this.transformToCompilationResult(compilerExecResult, dllPath);

        await fs.writeFile(
            outputPath,
            result.stdout.map(o => o.text).reduce((a, n) => `${a}\n${n}`, ''),
        );

        return result;
    }
}

export class CSharpCompiler extends DotNetCompiler {
    static get key() {
        return 'csharp';
    }
}

export class FSharpCompiler extends DotNetCompiler {
    static get key() {
        return 'fsharp';
    }
}

export class VBCompiler extends DotNetCompiler {
    static get key() {
        return 'vb';
    }
}<|MERGE_RESOLUTION|>--- conflicted
+++ resolved
@@ -224,15 +224,7 @@
         return compilerResult;
     }
 
-<<<<<<< HEAD
-    override optionsForFilter(filters: ParseFilters) {
-=======
     override optionsForFilter(filters: ParseFiltersAndOutputOptions) {
-        if (filters.binary) {
-            this.compileToBinary = true;
-        }
-
->>>>>>> 2fa2bbb1
         return this.compilerOptions;
     }
 
