--- conflicted
+++ resolved
@@ -51,13 +51,8 @@
 
 export function generateStructure(compilerInfo: CompilerInfo, asmArr: AssemblyLine[], isLlvmIr: boolean) {
     // figure out what we're working with
-<<<<<<< HEAD
     const isa = isLlvmIr ? 'llvm' : compilerInfo.instructionSet;
     const compilerGroup = isLlvmIr ? 'llvm' : isLLVMBased(compilerInfo) ? 'clang' : compilerInfo.group;
-=======
-    const isa = isLlvmIr ? 'llvmir' : compilerInfo.instructionSet;
-    const compilerGroup = isLlvmIr ? 'llvmir' : isLLVMBased(compilerInfo) ? 'clang' : compilerInfo.group;
->>>>>>> 4e39c484
     const instructionSet = new (getInstructionSetByKey(isa ?? 'base'))();
     const parser = new (getParserByKey(compilerGroup))(instructionSet);
 
