--- conflicted
+++ resolved
@@ -50,20 +50,13 @@
     edges: Edge[];
 };
 
-<<<<<<< HEAD
-export function generateStructure(compilerInfo: CompilerInfo, asmArr: ResultLine[]) {
-    const compilerGroup = isLLVMBased(compilerInfo) ? 'clang' : compilerInfo.group;
-    const instructionSet = new (instructionSets(compilerInfo.instructionSet ?? 'base'))();
-    const parser = new (parsers(compilerGroup))(instructionSet);
-=======
 export function generateStructure(compilerInfo: CompilerInfo, asmArr: ResultLine[], isLlvmIr: boolean) {
     // figure out what we're working with
     const isa = isLlvmIr ? 'llvmir' : compilerInfo.instructionSet;
     const compilerGroup = isLlvmIr ? 'llvmir' : isLLVMBased(compilerInfo) ? 'clang' : compilerInfo.group;
-    const instructionSet = new (getInstructionSetByKey(isa))();
+    const instructionSet = new (getInstructionSetByKey(isa ?? 'base'))();
     const parser = new (getParserByKey(compilerGroup))(instructionSet);
 
->>>>>>> 59a53d54
     const code = parser.filterData(asmArr);
     const functions = parser.splitToFunctions(code);
     const result: Record<string, CFG> = {};
