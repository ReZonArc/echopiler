// Copyright (c) 2023, Compiler Explorer Authors
// All rights reserved.
//
// Redistribution and use in source and binary forms, with or without
// modification, are permitted provided that the following conditions are met:
//
//     * Redistributions of source code must retain the above copyright notice,
//       this list of conditions and the following disclaimer.
//     * Redistributions in binary form must reproduce the above copyright
//       notice, this list of conditions and the following disclaimer in the
//       documentation and/or other materials provided with the distribution.
//
// THIS SOFTWARE IS PROVIDED BY THE COPYRIGHT HOLDERS AND CONTRIBUTORS "AS IS"
// AND ANY EXPRESS OR IMPLIED WARRANTIES, INCLUDING, BUT NOT LIMITED TO, THE
// IMPLIED WARRANTIES OF MERCHANTABILITY AND FITNESS FOR A PARTICULAR PURPOSE
// ARE DISCLAIMED. IN NO EVENT SHALL THE COPYRIGHT HOLDER OR CONTRIBUTORS BE
// LIABLE FOR ANY DIRECT, INDIRECT, INCIDENTAL, SPECIAL, EXEMPLARY, OR
// CONSEQUENTIAL DAMAGES (INCLUDING, BUT NOT LIMITED TO, PROCUREMENT OF
// SUBSTITUTE GOODS OR SERVICES; LOSS OF USE, DATA, OR PROFITS; OR BUSINESS
// INTERRUPTION) HOWEVER CAUSED AND ON ANY THEORY OF LIABILITY, WHETHER IN
// CONTRACT, STRICT LIABILITY, OR TORT (INCLUDING NEGLIGENCE OR OTHERWISE)
// ARISING IN ANY WAY OUT OF THE USE OF THIS SOFTWARE, EVEN IF ADVISED OF THE
// POSSIBILITY OF SUCH DAMAGE.

import type {CompilerInfo} from '../../types/compiler.interfaces.js';
<<<<<<< HEAD

import {getParserByKey, Node, Edge, AssemblyLine} from './cfg-parsers/index.js';
=======
import type {ResultLine} from '../../types/resultline/resultline.interfaces.js';

import {getParserByKey, Node, Edge} from './cfg-parsers/index.js';
>>>>>>> c0451210
import {getInstructionSetByKey} from './instruction-sets/index.js';

// TODO(jeremy-rifkin):
// I've done some work to split out the compiler / instruction set logic
// We'll want to do some work to fill in information for instruction sets and other compilers
// A good comparison https://godbolt.org/z/8EvqoWhYo
// MSVC especially is a little weird, LLVM is also a much different structure than normal asm

function isLLVMBased({compilerType, version}: CompilerInfo) {
    return (
        version.includes('clang') ||
        version.includes('LLVM') ||
        version.includes('rustc') ||
        compilerType === 'swift' ||
        compilerType === 'zig' ||
        compilerType === 'ispc'
    );
}

export type CFG = {
    nodes: Node[];
    edges: Edge[];
};

<<<<<<< HEAD
export function generateStructure(compilerInfo: CompilerInfo, asmArr: AssemblyLine[], isLlvmIr: boolean) {
    // figure out what we're working with
    const isa = isLlvmIr ? 'llvmir' : compilerInfo.instructionSet;
    const compilerGroup = isLlvmIr ? 'llvmir' : isLLVMBased(compilerInfo) ? 'clang' : compilerInfo.group;
    const instructionSet = new (getInstructionSetByKey(isa))();
=======
export function generateStructure(compilerInfo: CompilerInfo, asmArr: ResultLine[], isLlvmIr: boolean) {
    // figure out what we're working with
    const isa = isLlvmIr ? 'llvmir' : compilerInfo.instructionSet;
    const compilerGroup = isLlvmIr ? 'llvmir' : isLLVMBased(compilerInfo) ? 'clang' : compilerInfo.group;
    const instructionSet = new (getInstructionSetByKey(isa ?? 'base'))();
>>>>>>> c0451210
    const parser = new (getParserByKey(compilerGroup))(instructionSet);

    const code = parser.filterData(asmArr);
    const functions = parser.splitToFunctions(code);
    const result: Record<string, CFG> = {};
    for (const fn of functions) {
        result[parser.getFnName(code, fn)] = parser.generateFunctionCfg(code, fn);
    }

    return result;
}<|MERGE_RESOLUTION|>--- conflicted
+++ resolved
@@ -23,14 +23,8 @@
 // POSSIBILITY OF SUCH DAMAGE.
 
 import type {CompilerInfo} from '../../types/compiler.interfaces.js';
-<<<<<<< HEAD
 
 import {getParserByKey, Node, Edge, AssemblyLine} from './cfg-parsers/index.js';
-=======
-import type {ResultLine} from '../../types/resultline/resultline.interfaces.js';
-
-import {getParserByKey, Node, Edge} from './cfg-parsers/index.js';
->>>>>>> c0451210
 import {getInstructionSetByKey} from './instruction-sets/index.js';
 
 // TODO(jeremy-rifkin):
@@ -55,19 +49,11 @@
     edges: Edge[];
 };
 
-<<<<<<< HEAD
 export function generateStructure(compilerInfo: CompilerInfo, asmArr: AssemblyLine[], isLlvmIr: boolean) {
     // figure out what we're working with
     const isa = isLlvmIr ? 'llvmir' : compilerInfo.instructionSet;
     const compilerGroup = isLlvmIr ? 'llvmir' : isLLVMBased(compilerInfo) ? 'clang' : compilerInfo.group;
-    const instructionSet = new (getInstructionSetByKey(isa))();
-=======
-export function generateStructure(compilerInfo: CompilerInfo, asmArr: ResultLine[], isLlvmIr: boolean) {
-    // figure out what we're working with
-    const isa = isLlvmIr ? 'llvmir' : compilerInfo.instructionSet;
-    const compilerGroup = isLlvmIr ? 'llvmir' : isLLVMBased(compilerInfo) ? 'clang' : compilerInfo.group;
     const instructionSet = new (getInstructionSetByKey(isa ?? 'base'))();
->>>>>>> c0451210
     const parser = new (getParserByKey(compilerGroup))(instructionSet);
 
     const code = parser.filterData(asmArr);
