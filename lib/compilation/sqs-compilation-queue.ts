// Copyright (c) 2025, Compiler Explorer Authors
// All rights reserved.
//
// Redistribution and use in source and binary forms, with or without
// modification, are permitted provided that the following conditions are met:
//
//     * Redistributions of source code must retain the above copyright notice,
//       this list of conditions and the following disclaimer.
//     * Redistributions in binary form must reproduce the above copyright
//       notice, this list of conditions and the following disclaimer in the
//       documentation and/or other materials provided with the distribution.
//
// THIS SOFTWARE IS PROVIDED BY THE COPYRIGHT HOLDERS AND CONTRIBUTORS "AS IS"
// AND ANY EXPRESS OR IMPLIED WARRANTIES, INCLUDING, BUT NOT LIMITED TO, THE
// IMPLIED WARRANTIES OF MERCHANTABILITY AND FITNESS FOR A PARTICULAR PURPOSE
// ARE DISCLAIMED. IN NO EVENT SHALL THE COPYRIGHT HOLDER OR CONTRIBUTORS BE
// LIABLE FOR ANY DIRECT, INDIRECT, INCIDENTAL, SPECIAL, EXEMPLARY, OR
// CONSEQUENTIAL DAMAGES (INCLUDING, BUT NOT LIMITED TO, PROCUREMENT OF
// SUBSTITUTE GOODS OR SERVICES; LOSS OF USE, DATA, OR PROFITS; OR BUSINESS
// INTERRUPTION) HOWEVER CAUSED AND ON ANY THEORY OF LIABILITY, WHETHER IN
// CONTRACT, STRICT LIABILITY, OR TORT (INCLUDING NEGLIGENCE OR OTHERWISE)
// ARISING IN ANY WAY OUT OF THE USE OF THIS SOFTWARE, EVEN IF ADVISED OF THE
// POSSIBILITY OF SUCH DAMAGE.

import {S3} from '@aws-sdk/client-s3';
import {SQS} from '@aws-sdk/client-sqs';
import {Counter} from 'prom-client';

import {
    CompilationResult,
    FiledataPair,
    WEBSOCKET_SIZE_THRESHOLD,
} from '../../types/compilation/compilation.interfaces.js';
import {CompilationEnvironment} from '../compilation-env.js';
import {PersistentEventsSender} from '../execution/events-websocket.js';
import {CompileHandler} from '../handlers/compile.js';
import {logger} from '../logger.js';
import {PropertyGetter} from '../properties.interfaces.js';
import {SentryCapture} from '../sentry.js';
import {KnownBuildMethod} from '../stats.js';

export type RemoteCompilationRequest = {
    guid: string;
    compilerId: string;
    source: string;
    options: any;
    backendOptions: any;
    filters: any;
    bypassCache: any;
    tools: any;
    executeParameters: any;
    libraries: any[];
    lang: string;
    files: any[];
    isCMake?: boolean;
    queueTimeMs?: number;
    headers: Record<string, string>;
    queryStringParameters: Record<string, string>;
};

<<<<<<< HEAD
export type S3OverflowMessage = {
    type: 's3-overflow';
    guid: string;
    compilerId: string;
    s3Bucket: string;
    s3Key: string;
    originalSize: number;
    timestamp: string;
};
=======
const sqsCompileCounter = new Counter({
    name: 'ce_sqs_compilations_total',
    help: 'Number of SQS compilations',
    labelNames: ['language'],
});

const sqsExecuteCounter = new Counter({
    name: 'ce_sqs_executions_total',
    help: 'Number of SQS executions',
    labelNames: ['language'],
});

const sqsCmakeCounter = new Counter({
    name: 'ce_sqs_cmake_compilations_total',
    help: 'Number of SQS CMake compilations',
    labelNames: ['language'],
});

const sqsCmakeExecuteCounter = new Counter({
    name: 'ce_sqs_cmake_executions_total',
    help: 'Number of SQS executions after CMake',
    labelNames: ['language'],
});
>>>>>>> 7cf81522

export class SqsCompilationQueueBase {
    protected sqs: SQS;
    protected s3: S3;
    protected readonly queue_url: string;

    constructor(props: PropertyGetter, awsProps: PropertyGetter, appArgs?: {instanceColor?: string}) {
        let queue_url = props<string>('compilequeue.queue_url', '');

        // If instance color is provided, modify the queue URL to include the color
        if (appArgs?.instanceColor && queue_url) {
            // Replace the queue name with color suffix
            // e.g., "staging-compilation-queue.fifo" becomes "staging-compilation-queue-blue.fifo"
            queue_url = queue_url.replace(
                '-compilation-queue.fifo',
                `-compilation-queue-${appArgs.instanceColor}.fifo`,
            );
        }

        this.queue_url = queue_url;

        if (!this.queue_url) {
            throw new Error(
                'Configuration error: compilequeue.queue_url is required when compilequeue.is_worker=true. ' +
                    'Please set the SQS queue URL in your configuration.',
            );
        }

        const region = awsProps<string>('region', '');
        if (!region) {
            throw new Error(
                'Configuration error: AWS region is required when compilequeue.is_worker=true. ' +
                    'Please set the AWS region in your configuration.',
            );
        }

        this.sqs = new SQS({region: region});
        this.s3 = new S3({region: region});
    }
}

export class SqsCompilationWorkerMode extends SqsCompilationQueueBase {
    private async receiveMsg(url: string) {
        try {
            return await this.sqs.receiveMessage({
                QueueUrl: url,
                MaxNumberOfMessages: 1,
                WaitTimeSeconds: 20, // Long polling - wait up to 20 seconds for a message
                MessageSystemAttributeNames: ['SentTimestamp'],
            });
        } catch (e) {
            logger.error(`Error retrieving compilation message from queue with URL: ${url}`);
            throw e;
        }
    }

    private isS3OverflowMessage(msg: any): msg is S3OverflowMessage {
        return msg && msg.type === 's3-overflow' && msg.s3Bucket && msg.s3Key;
    }

    private async fetchFromS3(bucket: string, key: string): Promise<RemoteCompilationRequest | undefined> {
        try {
            logger.info(`Fetching overflow message from S3: ${bucket}/${key}`);
            const response = await this.s3.getObject({
                Bucket: bucket,
                Key: key,
            });

            if (!response.Body) {
                logger.error(`S3 object ${bucket}/${key} has no body`);
                return undefined;
            }

            const bodyString = await response.Body.transformToString();
            const parsed = JSON.parse(bodyString) as RemoteCompilationRequest;
            logger.info(`Successfully fetched overflow message for ${parsed.guid} from S3`);
            return parsed;
        } catch (error) {
            logger.error(
                `Failed to fetch overflow message from S3: ${error instanceof Error ? error.message : String(error)}`,
            );
            throw error;
        }
    }

    async pop(): Promise<RemoteCompilationRequest | undefined> {
        const url = this.queue_url;

        let queued_messages;
        try {
            queued_messages = await this.receiveMsg(url);
        } catch (receiveError) {
            logger.error(
                `SQS receiveMsg failed: ${receiveError instanceof Error ? receiveError.message : String(receiveError)}`,
            );
            throw receiveError;
        }

        if (queued_messages.Messages && queued_messages.Messages.length === 1) {
            const queued_message = queued_messages.Messages[0];

            try {
                if (queued_message.Body) {
                    const json = queued_message.Body;
                    let parsed;
                    try {
                        parsed = JSON.parse(json);
                    } catch (parseError) {
                        logger.error(
                            `JSON.parse failed: ${parseError instanceof Error ? parseError.message : String(parseError)}`,
                        );
                        throw parseError;
                    }

                    if (this.isS3OverflowMessage(parsed)) {
                        logger.info(
                            `Received S3 overflow message for ${parsed.guid}, original size: ${parsed.originalSize} bytes`,
                        );

                        try {
                            const compilationRequest = await this.fetchFromS3(parsed.s3Bucket, parsed.s3Key);

                            if (compilationRequest) {
                                const sentTimestamp = queued_message.Attributes?.SentTimestamp;
                                if (sentTimestamp) {
                                    const queueTimeMs = Date.now() - Number.parseInt(sentTimestamp, 10);
                                    compilationRequest.queueTimeMs = queueTimeMs;
                                }
                                return compilationRequest;
                            }
                        } catch (s3Error) {
                            logger.error(
                                `Failed to fetch S3 overflow message for ${parsed.guid}: ${s3Error instanceof Error ? s3Error.message : String(s3Error)}`,
                            );
                            throw new Error(
                                `S3 overflow fetch failed for ${parsed.guid}: ${s3Error instanceof Error ? s3Error.message : String(s3Error)}`,
                            );
                        }

                        return undefined;
                    }

                    const sentTimestamp = queued_message.Attributes?.SentTimestamp;
                    if (sentTimestamp) {
                        const queueTimeMs = Date.now() - Number.parseInt(sentTimestamp, 10);
                        parsed.queueTimeMs = queueTimeMs;
                    }

                    return parsed as RemoteCompilationRequest;
                }
                return undefined;
            } finally {
                if (queued_message.ReceiptHandle) {
                    await this.sqs.deleteMessage({
                        QueueUrl: url,
                        ReceiptHandle: queued_message.ReceiptHandle,
                    });
                }
            }
        }

        return undefined;
    }
}

async function sendCompilationResultViaWebsocket(
    persistentSender: PersistentEventsSender,
    guid: string,
    result: CompilationResult,
    totalTimeMs: number,
) {
    try {
        const basicResult = {
            ...result,
            okToCache: result.okToCache ?? false,
            execTime: result.execTime !== undefined ? result.execTime : totalTimeMs,
        };

        const resultSize = JSON.stringify(basicResult).length;

        let webResult;
        if (result.s3Key && resultSize > WEBSOCKET_SIZE_THRESHOLD) {
            webResult = {
                s3Key: result.s3Key,
                okToCache: result.okToCache ?? false,
                execTime: result.execTime !== undefined ? result.execTime : totalTimeMs,
            };
        } else {
            webResult = basicResult;
        }

        await persistentSender.send(guid, webResult);
        logger.info(`Successfully sent compilation result for ${guid} via WebSocket (total time: ${totalTimeMs}ms)`);
    } catch (error) {
        logger.error('WebSocket send error:', error);
    }
}

async function doOneCompilation(
    queue: SqsCompilationWorkerMode,
    compilationEnvironment: CompilationEnvironment,
    persistentSender: PersistentEventsSender,
) {
    if (!persistentSender.isReadyForNewMessages()) {
        logger.debug(
            `Skipping message pull - WebSocket not ready or has ${persistentSender.getPendingAckCount()} pending acknowledgments`,
        );
        return;
    }

    const msg = await queue.pop();

    if (msg?.guid) {
        const startTime = Date.now();
        const compilationType = msg.isCMake ? 'cmake' : 'compile';

        try {
            const compiler = compilationEnvironment.findCompiler(msg.lang as any, msg.compilerId);
            if (!compiler) {
                throw new Error(`Compiler with ID ${msg.compilerId} not found for language ${msg.lang}`);
            }

            const isJson = msg.headers['content-type'] === 'application/json';
            const query = msg.queryStringParameters;

            const parsedRequest = CompileHandler.parseRequestReusable(
                isJson,
                query,
                isJson ? msg : msg.source,
                compiler,
            );

            let result: CompilationResult;
            const files = (msg.files || []) as FiledataPair[];

            if (msg.isCMake) {
                sqsCmakeCounter.inc({language: compiler.lang.id});
                compilationEnvironment.statsNoter.noteCompilation(
                    compiler.getInfo().id,
                    parsedRequest,
                    files,
                    KnownBuildMethod.CMake,
                );

                result = await compiler.cmake(files, parsedRequest, parsedRequest.bypassCache);

                if (result.didExecute || result.execResult?.didExecute) {
                    sqsCmakeExecuteCounter.inc({language: compiler.lang.id});
                }
            } else {
                sqsCompileCounter.inc({language: compiler.lang.id});
                compilationEnvironment.statsNoter.noteCompilation(
                    compiler.getInfo().id,
                    parsedRequest,
                    files,
                    KnownBuildMethod.Compile,
                );

                result = await compiler.compile(
                    parsedRequest.source,
                    parsedRequest.options,
                    parsedRequest.backendOptions,
                    parsedRequest.filters,
                    parsedRequest.bypassCache,
                    parsedRequest.tools,
                    parsedRequest.executeParameters,
                    parsedRequest.libraries,
                    files,
                );

                if (result.didExecute || result.execResult?.didExecute) {
                    sqsExecuteCounter.inc({language: compiler.lang.id});
                }
            }

            if (msg.queueTimeMs !== undefined) {
                result.queueTime = msg.queueTimeMs;
            }

            const endTime = Date.now();
            const duration = endTime - startTime;

            await sendCompilationResultViaWebsocket(persistentSender, msg.guid, result, duration);

            logger.info(`Completed ${compilationType} request ${msg.guid} in ${duration}ms`);
        } catch (e: any) {
            const endTime = Date.now();
            const duration = endTime - startTime;
            logger.error(`Failed ${compilationType} request ${msg.guid} after ${duration}ms:`, e);

            // Create a more descriptive error message
            let errorMessage = 'Internal error during compilation';
            if (e.message) {
                errorMessage = e.message;
            } else if (typeof e === 'string') {
                errorMessage = e;
            }

            const errorResult: CompilationResult = {
                code: -1,
                stderr: [{text: errorMessage}],
                stdout: [],
                okToCache: false,
                timedOut: false,
                inputFilename: '',
                asm: [],
                tools: [],
            };

            if (msg.queueTimeMs !== undefined) {
                errorResult.queueTime = msg.queueTimeMs;
            }

            await sendCompilationResultViaWebsocket(persistentSender, msg.guid, errorResult, duration);
        }
    }
}

export function startCompilationWorkerThread(
    ceProps: PropertyGetter,
    awsProps: PropertyGetter,
    compilationEnvironment: CompilationEnvironment,
    appArgs?: {instanceColor?: string},
): () => boolean {
    const queue = new SqsCompilationWorkerMode(ceProps, awsProps, appArgs);
    const numThreads = ceProps<number>('compilequeue.worker_threads', 2);
    const pollIntervalMs = ceProps<number>('compilequeue.poll_interval_ms', 50);

    // Create persistent WebSocket sender
    const execqueueEventsUrl = compilationEnvironment.ceProps('execqueue.events_url', '');
    const compilequeueEventsUrl = compilationEnvironment.ceProps('compilequeue.events_url', '');
    const eventsUrl = compilequeueEventsUrl || execqueueEventsUrl;

    if (!eventsUrl) {
        throw new Error('No events URL configured - need either compilequeue.events_url or execqueue.events_url');
    }

    const compilationEventsProps = (key: string, defaultValue?: any) => {
        if (key === 'execqueue.events_url') {
            return eventsUrl;
        }
        return compilationEnvironment.ceProps(key, defaultValue);
    };

    const persistentSender = new PersistentEventsSender(compilationEventsProps);

    // Handle graceful shutdown
    const shutdown = async () => {
        logger.info('Shutting down compilation worker - closing persistent WebSocket connection');
        await persistentSender.close();
        process.exit(0);
    };

    process.on('SIGINT', shutdown);
    process.on('SIGTERM', shutdown);

    logger.info(`Starting ${numThreads} compilation worker threads with ${pollIntervalMs}ms poll interval`);

    for (let i = 0; i < numThreads; i++) {
        const doCompilationWork = async () => {
            try {
                await doOneCompilation(queue, compilationEnvironment, persistentSender);
            } catch (error) {
                logger.error('Error in compilation worker thread:', error);
                SentryCapture(error, 'compilation worker thread error');
            }
            setTimeout(doCompilationWork, pollIntervalMs);
        };
        setTimeout(doCompilationWork, 1500 + i * 30);
    }

    return () => !persistentSender.hasFailedPermanently();
}<|MERGE_RESOLUTION|>--- conflicted
+++ resolved
@@ -58,7 +58,6 @@
     queryStringParameters: Record<string, string>;
 };
 
-<<<<<<< HEAD
 export type S3OverflowMessage = {
     type: 's3-overflow';
     guid: string;
@@ -68,7 +67,7 @@
     originalSize: number;
     timestamp: string;
 };
-=======
+
 const sqsCompileCounter = new Counter({
     name: 'ce_sqs_compilations_total',
     help: 'Number of SQS compilations',
@@ -92,7 +91,6 @@
     help: 'Number of SQS executions after CMake',
     labelNames: ['language'],
 });
->>>>>>> 7cf81522
 
 export class SqsCompilationQueueBase {
     protected sqs: SQS;
