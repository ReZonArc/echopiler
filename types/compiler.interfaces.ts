// Copyright (c) 2022, Compiler Explorer Authors
// All rights reserved.
//
// Redistribution and use in source and binary forms, with or without
// modification, are permitted provided that the following conditions are met:
//
//     * Redistributions of source code must retain the above copyright notice,
//       this list of conditions and the following disclaimer.
//     * Redistributions in binary form must reproduce the above copyright
//       notice, this list of conditions and the following disclaimer in the
//       documentation and/or other materials provided with the distribution.
//
// THIS SOFTWARE IS PROVIDED BY THE COPYRIGHT HOLDERS AND CONTRIBUTORS "AS IS"
// AND ANY EXPRESS OR IMPLIED WARRANTIES, INCLUDING, BUT NOT LIMITED TO, THE
// IMPLIED WARRANTIES OF MERCHANTABILITY AND FITNESS FOR A PARTICULAR PURPOSE
// ARE DISCLAIMED. IN NO EVENT SHALL THE COPYRIGHT HOLDER OR CONTRIBUTORS BE
// LIABLE FOR ANY DIRECT, INDIRECT, INCIDENTAL, SPECIAL, EXEMPLARY, OR
// CONSEQUENTIAL DAMAGES (INCLUDING, BUT NOT LIMITED TO, PROCUREMENT OF
// SUBSTITUTE GOODS OR SERVICES; LOSS OF USE, DATA, OR PROFITS; OR BUSINESS
// INTERRUPTION) HOWEVER CAUSED AND ON ANY THEORY OF LIABILITY, WHETHER IN
// CONTRACT, STRICT LIABILITY, OR TORT (INCLUDING NEGLIGENCE OR OTHERWISE)
// ARISING IN ANY WAY OUT OF THE USE OF THIS SOFTWARE, EVEN IF ADVISED OF THE
// POSSIBILITY OF SUCH DAMAGE.

<<<<<<< HEAD
import {CompilerArguments} from '../lib/compiler-arguments';

=======
import {ICompilerArguments} from './compiler-arguments.interfaces';
>>>>>>> e2b84eb5
import {Language, LanguageKey} from './languages.interfaces';
import {Library} from './libraries/libraries.interfaces';
import {Tool, ToolInfo} from './tool.interfaces';

export type CompilerInfo = {
    id: string;
    exe: string;
    name: string;
    version: string;
    fullVersion: string;
    baseName: string;
    alias: string[];
    options: string;
    versionFlag?: string;
    versionRe?: string;
    explicitVersion?: string;
    compilerType: string;
    debugPatched: boolean;
    demangler: string;
    demanglerType: string;
    objdumper: string;
    objdumperType: string;
    intelAsm: string;
    supportsAsmDocs: boolean;
    instructionSet: string;
    needsMulti: boolean;
    adarts: string;
    supportsDeviceAsmView?: boolean;
    supportsDemangle?: boolean;
    supportsBinary?: boolean;
    supportsBinaryObject?: boolean;
    supportsIntel?: boolean;
    interpreted?: boolean;
    // (interpreted || supportsBinary) && supportsExecute
    supportsExecute?: boolean;
    supportsGccDump?: boolean;
    supportsFiltersInBinary?: boolean;
    supportsOptOutput?: boolean;
    supportsPpView?: boolean;
    supportsAstView?: boolean;
    supportsIrView?: boolean;
    supportsLLVMOptPipelineView?: boolean;
    supportsRustMirView?: boolean;
    supportsRustMacroExpView?: boolean;
    supportsRustHirView?: boolean;
    supportsHaskellCoreView?: boolean;
    supportsHaskellStgView?: boolean;
    supportsHaskellCmmView?: boolean;
    supportsCfg?: boolean;
    supportsGnatDebugViews?: boolean;
    supportsLibraryCodeFilter?: boolean;
    executionWrapper: string;
    postProcess: string[];
    lang: LanguageKey;
    group: string;
    groupName: string;
    $groups: string[];
    includeFlag: string;
    includePath: string;
    linkFlag: string;
    rpathFlag: string;
    libpathFlag: string;
    libPath: string[];
    ldPath: string[];
    // [env, setting][]
    envVars: [string, string][];
    notification: string;
    isSemVer: boolean;
    semver: string;
    libsArr: Library['id'][];
    tools: Record<ToolInfo['id'], Tool>;
    unwiseOptions: string[];
    hidden: boolean;
    buildenvsetup: {
        id: string;
        props: (name: string, def: string) => string;
    };
    license?: {
        link?: string;
        name?: string;
        preamble?: string;
    };
    remote: any;
    disabledFilters: string[];
    optArg: string;
    externalparser: any;
    removeEmptyGccDump: boolean;
    irArg: string[];
    llvmOptArg: string[];
    llvmOptModuleScopeArg: string[];
    llvmOptNoDiscardValueNamesArg: string[];
    cachedPossibleArguments?: any;
    nvdisasm?: string;
};

export interface ICompiler {
    possibleArguments: ICompilerArguments;
    lang: Language;
    compile(source, options, backendOptions, filters, bypassCache, tools, executionParameters, libraries, files);
    cmake(files, key);
    initialise(mtime: Date, clientOptions, isPrediscovered: boolean);
    getInfo();
}<|MERGE_RESOLUTION|>--- conflicted
+++ resolved
@@ -22,12 +22,7 @@
 // ARISING IN ANY WAY OUT OF THE USE OF THIS SOFTWARE, EVEN IF ADVISED OF THE
 // POSSIBILITY OF SUCH DAMAGE.
 
-<<<<<<< HEAD
-import {CompilerArguments} from '../lib/compiler-arguments';
-
-=======
 import {ICompilerArguments} from './compiler-arguments.interfaces';
->>>>>>> e2b84eb5
 import {Language, LanguageKey} from './languages.interfaces';
 import {Library} from './libraries/libraries.interfaces';
 import {Tool, ToolInfo} from './tool.interfaces';
